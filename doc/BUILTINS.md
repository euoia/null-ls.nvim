--- conflicted
+++ resolved
@@ -296,9 +296,6 @@
 local sources = {null_ls.builtins.formatting.isort}
 ```
 
-<<<<<<< HEAD
-isort is a Python
-=======
 isort is a Python utility / library to sort imports alphabetically, and automatically separated into sections and by type.
 
 - Filetypes: `{ "python" }`
@@ -697,5 +694,4 @@
 
 - Filetypes: `{ "vim" }`
 - Command: `vint`
-- Arguments: `{ "-s", "-j", "$FILENAME" }`
->>>>>>> 9ffbb7db
+- Arguments: `{ "-s", "-j", "$FILENAME" }`