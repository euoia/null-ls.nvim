--- conflicted
+++ resolved
@@ -418,8 +418,6 @@
 - `command: "fnlfmt"`
 - `args: { "--fix" }`
 
-<<<<<<< HEAD
-=======
 #### [fprettify](https://github.com/pseewald/fprettify)
 
 ##### About
@@ -438,7 +436,6 @@
 - `command = "fprettify"`
 - `args = { "--silent" }`
 
->>>>>>> f1a2eaba
 #### [golines](https://pkg.go.dev/github.com/segmentio/golines)
 
 ##### About
