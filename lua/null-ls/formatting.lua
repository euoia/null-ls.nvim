local s = require("null-ls.state")
local c = require("null-ls.config")
local u = require("null-ls.utils")
local methods = require("null-ls.methods")
local generators = require("null-ls.generators")

local lsp = vim.lsp
local api = vim.api

local M = {}

local save_win_data = function(bufnr, winid)
    local marks = {}
    for _, m in pairs(vim.fn.getmarklist(bufnr)) do
        if m.mark:match("%a") then
            marks[m.mark] = m.pos
        end
    end

    vim.cmd("windo let w:null_ls_view=winsaveview()")
    api.nvim_set_current_win(winid)

    return marks
end

local restore_win_data = function(marks, bufnr, winid)
    -- no need to restore marks that still exist
    for _, m in pairs(vim.fn.getmarklist(bufnr)) do
        marks[m.mark] = nil
    end
    for mark, pos in pairs(marks) do
        if pos then
            vim.fn.setpos(mark, pos)
        end
    end

    vim.cmd("windo call winrestview(w:null_ls_view)")
    api.nvim_set_current_win(winid)
end

local postprocess = function(edit)
    edit.range = u.range.to_lsp(edit)
    edit.newText = edit.text
end

M.handler = function(method, original_params, handler, bufnr)
    local apply_edits = function(edits)
        u.debug_log("received edits from generators")
        u.debug_log(edits)

        local winid = api.nvim_get_current_win()
        local marks = save_win_data(bufnr, winid)

        -- default handler doesn't accept bufnr, so call util directly
        lsp.util.apply_text_edits(edits, bufnr)
        restore_win_data(marks, bufnr, winid)

        if c.get().save_after_format and not _G._TEST then
            local current_bufnr = api.nvim_win_get_buf(0)
            vim.cmd(bufnr .. "bufdo! silent keepjumps noautocmd update")

            if current_bufnr ~= bufnr then
                api.nvim_win_set_buf(0, current_bufnr)
            end
        end

        -- call original handler with empty response so buf.request_sync() doesn't time out
<<<<<<< HEAD
        handler(nil, methods.lsp.FORMATTING, {}, original_params.client_id, bufnr)
=======
        handler(nil, method, {}, s.get().client_id, bufnr)
>>>>>>> b265dc82
        u.debug_log("successfully applied edits")
    end

    if method == methods.lsp.FORMATTING then
        u.debug_log("received LSP formatting request")

        original_params.bufnr = bufnr
        generators.run(u.make_params(original_params, methods.internal.FORMATTING), postprocess, apply_edits)

        original_params._null_ls_handled = true
    end

    if method == methods.lsp.RANGE_FORMATTING then
        u.debug_log("received LSP rangeFormatting request")

        original_params.bufnr = bufnr
        generators.run(u.make_params(original_params, methods.internal.RANGE_FORMATTING), postprocess, apply_edits)

        original_params._null_ls_handled = true
    end
end

return M<|MERGE_RESOLUTION|>--- conflicted
+++ resolved
@@ -65,11 +65,7 @@
         end
 
         -- call original handler with empty response so buf.request_sync() doesn't time out
-<<<<<<< HEAD
-        handler(nil, methods.lsp.FORMATTING, {}, original_params.client_id, bufnr)
-=======
-        handler(nil, method, {}, s.get().client_id, bufnr)
->>>>>>> b265dc82
+        handler(nil, method, {}, original_params.client_id, bufnr)
         u.debug_log("successfully applied edits")
     end
 
