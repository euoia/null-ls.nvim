local u = require("null-ls.utils")
local s = require("null-ls.state")
local c = require("null-ls.config")
local methods = require("null-ls.methods")

local M = {}

-- assume 1-indexed ranges
local convert_range = function(diagnostic)
    local row = u.string.to_number_safe(diagnostic.row, 1)
    local col = u.string.to_number_safe(diagnostic.col, 1)
    -- default end_row to row
    local end_row = u.string.to_number_safe(diagnostic.end_row, row)
    -- default end_col to -1, which wraps to the end of the line (after range.to_lsp conversion)
    local end_col = u.string.to_number_safe(diagnostic.end_col, 0)

    return u.range.to_lsp({ row = row, col = col, end_row = end_row, end_col = end_col })
end

local postprocess = function(diagnostic, _, generator)
    diagnostic.range = convert_range(diagnostic)
    diagnostic.source = diagnostic.source or generator.opts.command or "null-ls"

    local formatted = generator and generator.opts.diagnostics_format or c.get().diagnostics_format
    -- avoid unnecessary gsub if using default
    if formatted == "#{m}" then
        return
    end

    formatted = formatted:gsub("#{m}", diagnostic.message)
    formatted = formatted:gsub("#{s}", diagnostic.source)
    formatted = formatted:gsub("#{c}", diagnostic.code or "")
    diagnostic.message = formatted
end

M.handler = function(original_params)
    if not original_params.textDocument then
        return
    end
    local method, uri = original_params.method, original_params.textDocument.uri
    if method == methods.lsp.DID_CLOSE then
        s.clear_cache(uri)
        return
    end

    if method == methods.lsp.DID_CHANGE then
        s.clear_cache(uri)
    end

    local params = u.make_params(original_params, methods.map[method])
<<<<<<< HEAD
    local handler = vim.lsp.handlers[methods.lsp.PUBLISH_DIAGNOSTICS]
    generators.run_registered({
=======
    require("null-ls.generators").run_registered({
>>>>>>> d22fc0f4
        filetype = params.ft,
        method = methods.map[method],
        params = params,
        postprocess = postprocess,
        callback = function(diagnostics)
            u.debug_log("received diagnostics from generators")
            u.debug_log(diagnostics)

            local bufnr = vim.uri_to_bufnr(uri)
            if vim.fn.has("nvim-0.5.1") > 0 then
                handler(nil, { diagnostics = diagnostics, uri = uri }, {
                    method = methods.lsp.PUBLISH_DIAGNOSTICS,
                    client_id = original_params.client_id,
                    bufnr = bufnr,
                })
            else
                handler(nil, methods.lsp.PUBLISH_DIAGNOSTICS, {
                    diagnostics = diagnostics,
                    uri = uri,
                    ---@diagnostic disable-next-line: redundant-parameter
                }, original_params.client_id, bufnr)
            end
        end,
    })
end

return M<|MERGE_RESOLUTION|>--- conflicted
+++ resolved
@@ -48,12 +48,8 @@
     end
 
     local params = u.make_params(original_params, methods.map[method])
-<<<<<<< HEAD
     local handler = vim.lsp.handlers[methods.lsp.PUBLISH_DIAGNOSTICS]
-    generators.run_registered({
-=======
     require("null-ls.generators").run_registered({
->>>>>>> d22fc0f4
         filetype = params.ft,
         method = methods.map[method],
         params = params,
