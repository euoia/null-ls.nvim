local u = require("null-ls.utils")
local s = require("null-ls.state")
local c = require("null-ls.config")
local methods = require("null-ls.methods")
local generators = require("null-ls.generators")

local M = {}

-- assume 1-indexed ranges
local convert_range = function(diagnostic)
    local row = u.string.to_number_safe(diagnostic.row, 1)
    local col = u.string.to_number_safe(diagnostic.col, 1)
    -- default end_row to row
    local end_row = u.string.to_number_safe(diagnostic.end_row, row)
    -- default end_col to -1, which wraps to the end of the line (after range.to_lsp conversion)
    local end_col = u.string.to_number_safe(diagnostic.end_col, 0)

    return u.range.to_lsp({ row = row, col = col, end_row = end_row, end_col = end_col })
end

<<<<<<< HEAD
local postprocess = function(diagnostic, params)
    diagnostic.range = convert_range(diagnostic)
    diagnostic.source = diagnostic.source or "null-ls"

    local formatted = params.diagnostics_format or c.get().diagnostics_format
    -- avoid unnecessary gsub if using default
    if formatted == "#{m}" then
        return
    end

    formatted = formatted:gsub("#{m}", diagnostic.message)
    formatted = formatted:gsub("#{s}", diagnostic.source)
    formatted = formatted:gsub("#{c}", diagnostic.code or "")
    diagnostic.message = formatted
=======
local postprocess = function(diagnostic, params, index)
    diagnostic.range = convert_range(diagnostic)
    diagnostic.source = diagnostic.source
        or params.generators[index] and params.generators[index].opts.command
        or "null-ls"
>>>>>>> 7c50ca73
end

M.handler = function(original_params)
    if not original_params.textDocument then
        return
    end
    local method, uri = original_params.method, original_params.textDocument.uri
    if method == methods.lsp.DID_CHANGE then
        s.clear_cache(uri)
    end

    if method == methods.lsp.DID_CLOSE then
        return
    end

    original_params.bufnr = vim.uri_to_bufnr(uri)
    generators.run_registered(
        u.make_params(original_params, methods.internal.DIAGNOSTICS),
        postprocess,
        function(diagnostics)
            vim.lsp.handlers[methods.lsp.PUBLISH_DIAGNOSTICS](nil, nil, {
                diagnostics = diagnostics,
                uri = uri,
            }, original_params.client_id, nil, {})
        end
    )
end

return M<|MERGE_RESOLUTION|>--- conflicted
+++ resolved
@@ -18,7 +18,6 @@
     return u.range.to_lsp({ row = row, col = col, end_row = end_row, end_col = end_col })
 end
 
-<<<<<<< HEAD
 local postprocess = function(diagnostic, params)
     diagnostic.range = convert_range(diagnostic)
     diagnostic.source = diagnostic.source or "null-ls"
@@ -33,13 +32,11 @@
     formatted = formatted:gsub("#{s}", diagnostic.source)
     formatted = formatted:gsub("#{c}", diagnostic.code or "")
     diagnostic.message = formatted
-=======
 local postprocess = function(diagnostic, params, index)
     diagnostic.range = convert_range(diagnostic)
     diagnostic.source = diagnostic.source
         or params.generators[index] and params.generators[index].opts.command
         or "null-ls"
->>>>>>> 7c50ca73
 end
 
 M.handler = function(original_params)
