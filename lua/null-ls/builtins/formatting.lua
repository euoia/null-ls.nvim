--- conflicted
+++ resolved
@@ -381,20 +381,11 @@
 
 M.rufo = h.make_builtin({
     method = FORMATTING,
-<<<<<<< HEAD
     filetypes = { "ruby" },
     generator_opts = {
         command = "rufo",
         args = { "-x" },
         to_stdin = true,
-=======
-    filetypes = {
-        "javascript",
-        "javascriptreact",
-        "typescript",
-        "typescriptreact",
-        "vue",
->>>>>>> 32280dbe
     },
     factory = h.formatter_factory,
 })
