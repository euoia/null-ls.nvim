--- conflicted
+++ resolved
@@ -108,11 +108,8 @@
         end
 
         before_each(function()
-<<<<<<< HEAD
-=======
             sources.register(builtins.diagnostics.write_good)
 
->>>>>>> 8a99a75a
             tu.edit_test_file("test-file.md")
 
             c.register(builtins.diagnostics.write_good)
@@ -147,12 +144,8 @@
             end
 
             it("should show diagnostics from multiple sources", function()
-<<<<<<< HEAD
-                c.register(builtins.diagnostics.markdownlint)
-=======
                 sources.register(builtins.diagnostics.markdownlint)
                 vim.cmd("e")
->>>>>>> 8a99a75a
                 lsp_wait()
 
                 local diagnostics = lsp.diagnostic.get(0)
@@ -173,14 +166,9 @@
         end)
 
         it("should format diagnostics with source-specific diagnostics_format", function()
-<<<<<<< HEAD
-            c.reset_sources()
-            c.register(builtins.diagnostics.write_good.with({ diagnostics_format = "#{m} (#{s})" }))
-=======
             sources.reset()
             sources.register(builtins.diagnostics.write_good.with({ diagnostics_format = "#{m} (#{s})" }))
             vim.cmd("e")
->>>>>>> 8a99a75a
             lsp_wait()
 
             local write_good_diagnostic = lsp.diagnostic.get(0)[1]
